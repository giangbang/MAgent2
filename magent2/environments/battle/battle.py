--- conflicted
+++ resolved
@@ -21,13 +21,6 @@
 | State Shape        | (45, 45, 5)                               |
 | State Values       | (0, 2)                                    |
 
-<<<<<<< HEAD
-```{figure} battle_aec.svg
-:width: 200px
-:name: battle
-```
-=======
->>>>>>> 592853da
 
 A large-scale team battle. Agents are rewarded for their individual performance, and not for the performance of their neighbors, so coordination is difficult.  Agents slowly regain HP over time, so it is best to kill an opposing agent quickly. Specifically, agents have 10 HP, are damaged 2 HP by
 each attack, and recover 0.1 HP every turn.
