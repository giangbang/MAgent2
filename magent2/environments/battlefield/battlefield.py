--- conflicted
+++ resolved
@@ -21,13 +21,6 @@
 | State Shape        | (80, 80, 5)                                    |
 | State Values       | (0, 2)                                         |
 
-<<<<<<< HEAD
-```{figure} battlefield_aec.svg
-:width: 200px
-:name: battlefield
-```
-=======
->>>>>>> 592853da
 
 Same as [battle](./battle) but with fewer agents arrayed in a larger space with obstacles.
 
