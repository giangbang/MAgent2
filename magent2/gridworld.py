--- conflicted
+++ resolved
@@ -130,7 +130,6 @@
     def set(self, args: dict):
         """Set parameters of global configuration.
 
-<<<<<<< HEAD
         :param dict args:
 
         Contains the following configuration attributes:
@@ -142,22 +141,6 @@
             * **food_mode** (*bool*): Dead agents drop food on the map.
             * **turn_mode** (*bool*): Include 2 more actions -- turn left and turn right.
             * **minimap_mode** (*bool*): Include minimap in observations.
-
-=======
-        Args:
-            args (dict): Key-value pairs containing the configuration attributes.
-
-        Attributes:
-
-            map_width (int): Number of horizontal grid squares in the Gridworld.
-            map_height (int): Number of vertical grid squares in the Gridworld.
-            embedding_size (int): Embedding size for the observation features.
-            render_dir (str): Directory to save render file.
-            seed (int): Random seed.
-            food_mode (bool): Dead agents drop food on the map.
-            turn_mode (bool): Include 2 more actions -- turn left and turn right.
-            minimap_mode (bool): Include minimap in observations.
->>>>>>> bae9a63e
         """
         for key in args:
             self.config_dict[key] = args[key]
@@ -165,7 +148,6 @@
     def register_agent_type(self, name: str, attr: dict):
         """Register an agent type.
 
-<<<<<<< HEAD
         :param str name: Name of the type (should be unique).
         :param dict attr:
 
@@ -184,29 +166,6 @@
             * **attack_penalty** (*float*): Reward gained when performing an attack (to discourage attacking empty grid cells).
 
         :Returns:
-=======
-        Args:
-            name (str): Name of the type (should be unique).
-            attr (dict): Key-value pairs of the type Attributes.
-
-        Attributes:
-            height (int):   Height of agent body.
-            width (int):    Width of agent body.
-            speed (float):  Maximum speed, i.e. the radius of move circle of the agent.
-            hp: (float):    Maximum health point of the agent.
-            view_range (gw.CircleRange or gw.SectorRange): Field of view of the agent.
-
-            damage (float):         Attack damage.
-            step_recover (float):   Step recover (healing) of health points (can be negative).
-            kill_supply (float):    Hp gain for killing this type of agent.
-
-            step_reward (float):    Reward gained in every step.
-            kill_reward (float):    Reward gained for killing this type of agent.
-            dead_penalty (float):   Reward gained for dying.
-            attack_penalty (float): Reward gained when performing an attack (to discourage attacking empty grid cells).
-
-        Returns:
->>>>>>> bae9a63e
             name (str): Name of the type.
         """
         if name in self.agent_type_dict:
@@ -412,11 +371,6 @@
             method (str): Can be 'random' or 'custom'. If method is 'random', then kwargs["n"] is an int.
                 If method is 'custom', then kwargs["pos"] is a list of coordination
 
-<<<<<<< HEAD
-        Example:
-            >>> env.add_walls(method="random", n=1000)                    # add 1000 walls randomly
-            >>> env.add_walls(method="custom", pos=[(1,2), (4,5), (9,8)]) # add 3 walls to (1,2), (4,5) and (9, 8) in map
-=======
         ```
         # add 1000 walls randomly
         >>> env.add_walls(method="random", n=1000)
@@ -424,7 +378,6 @@
         # add 3 walls to (1,2), (4,5) and (9, 8) in map
         >>> env.add_walls(method="custom", pos=[(1,2), (4,5), (9,8)])
         ```
->>>>>>> bae9a63e
         """
         # handle = -1 for walls
         kwargs["dir"] = 0
@@ -455,11 +408,6 @@
             method (str): Can be 'random' or 'custom'. If method is 'random', then kwargs["n"] is a int.
                 If method is 'custom', then kwargs["pos"] is a list of coordination.
 
-<<<<<<< HEAD
-        Example:
-            >>> env.add_agents(handle, method="random", n=1000)                    # add 1000 walls randomly
-            >>> env.add_agents(handle, method="custom", pos=[(1,2), (4,5), (9,8)]) # add 3 agents to (1,2), (4,5) and (9, 8) in map
-=======
         ```
         # add 1000 walls randomly
         >>> env.add_agents(handle, method="random", n=1000)
@@ -467,7 +415,6 @@
         # add 3 agents to (1,2), (4,5) and (9, 8) in map
         >>> env.add_agents(handle, method="custom", pos=[(1,2), (4,5), (9,8)])
         ```
->>>>>>> bae9a63e
         """
         if method == "random":
             _LIB.gridworld_add_agents(
@@ -593,17 +540,10 @@
 
     def get_reward(self, handle: ctypes.c_int32) -> np.ndarray:
         """Returns the rewards for all agents in a group.
-<<<<<<< HEAD
-
-        Args:
-            handle (ctypes.c_int32): Group handle.
-
-=======
-
-        Args:
-            handle (ctypes.c_int32): Group handle.
-
->>>>>>> bae9a63e
+
+        Args:
+            handle (ctypes.c_int32): Group handle.
+
         Returns:
             rewards (np.ndarray[float32]): Rewards for all agents in the group.
         """
@@ -675,17 +615,10 @@
 
     def get_agent_id(self, handle: ctypes.c_int32) -> np.ndarray:
         """Returns the ids of all agents in the group.
-<<<<<<< HEAD
-
-        Args:
-            handle (ctypes.c_int32): Group handle.
-
-=======
-
-        Args:
-            handle (ctypes.c_int32): Group handle.
-
->>>>>>> bae9a63e
+
+        Args:
+            handle (ctypes.c_int32): Group handle.
+
         Returns:
             ids (np.ndarray[int32]): Ids of all agents in the group.
         """
@@ -698,17 +631,10 @@
 
     def get_alive(self, handle: ctypes.c_int32) -> np.ndarray:
         """Returns the alive status of all agents in a group.
-<<<<<<< HEAD
-
-        Args:
-            handle (ctypes.c_int32): Group handle.
-
-=======
-
-        Args:
-            handle (ctypes.c_int32): Group handle.
-
->>>>>>> bae9a63e
+
+        Args:
+            handle (ctypes.c_int32): Group handle.
+
         Returns:
             alives (np.ndarray[bool]): Whether the agents are alive or not.
         """
