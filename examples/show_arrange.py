"""
Show arrange, pygame are required.
Type messages and let agents to arrange themselves to form these characters
"""


import os
import sys
import argparse
import magent
from magent.renderer import PyGameRenderer
from magent.renderer.server import ArrangeServer as Server

if __name__ == "__main__":
    # if len(sys.argv) < 2:
    #     print("Usage: python show_arrange.py messages...")
    #     exit()
    parser = argparse.ArgumentParser()
    parser.add_argument("--mode", type=int, default=0, help="0: without maze, 1: adding a maze")
    parser.add_argument("--mess", type=str, nargs="+", help="words you wanna print", required=True)
    args = parser.parse_args()

<<<<<<< HEAD
    magent.utility.check_model('arrange')
    PyGameRenderer().start(Server(messages=sys.argv[1:]), grid_size=3.5)
=======
    if not os.path.exists("data/arrange_model/arrange/tfdqn_10.index"):
        magent.utility.download_model("https://od.lk/d/NDFfNjAzNTA3OF8/arrange_game.tar.gz")

    PyGameRenderer().start(Server(messages=args.mess, mode=args.mode), grid_size=3.5)
>>>>>>> db5ce48b
<|MERGE_RESOLUTION|>--- conflicted
+++ resolved
@@ -12,20 +12,11 @@
 from magent.renderer.server import ArrangeServer as Server
 
 if __name__ == "__main__":
-    # if len(sys.argv) < 2:
-    #     print("Usage: python show_arrange.py messages...")
-    #     exit()
     parser = argparse.ArgumentParser()
     parser.add_argument("--mode", type=int, default=0, help="0: without maze, 1: adding a maze")
     parser.add_argument("--mess", type=str, nargs="+", help="words you wanna print", required=True)
     args = parser.parse_args()
 
-<<<<<<< HEAD
     magent.utility.check_model('arrange')
-    PyGameRenderer().start(Server(messages=sys.argv[1:]), grid_size=3.5)
-=======
-    if not os.path.exists("data/arrange_model/arrange/tfdqn_10.index"):
-        magent.utility.download_model("https://od.lk/d/NDFfNjAzNTA3OF8/arrange_game.tar.gz")
 
-    PyGameRenderer().start(Server(messages=args.mess, mode=args.mode), grid_size=3.5)
->>>>>>> db5ce48b
+    PyGameRenderer().start(Server(messages=args.mess, mode=args.mode), grid_size=3.5)